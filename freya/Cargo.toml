--- conflicted
+++ resolved
@@ -29,10 +29,7 @@
 freya-hooks = { path = "../hooks"}
 freya-core = { path = "../core"}
 freya-components ={ path = "../components"}
-<<<<<<< HEAD
-=======
 freya-dom = { path = "../dom", version = "0.1.0" }
->>>>>>> d3faeddf
 
 dioxus = { git = "https://github.com/DioxusLabs/dioxus", rev="49c5a5043a16fc82210af146c345793dd448e519", features = ["macro", "hooks", "hot-reload"]}
 dioxus-rsx = { git = "https://github.com/DioxusLabs/dioxus", rev="49c5a5043a16fc82210af146c345793dd448e519"}
