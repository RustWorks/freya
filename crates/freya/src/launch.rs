use dioxus_core::Element;
use freya_renderer::DesktopRenderer;
use freya_renderer::{LaunchConfig, WindowConfig};

/// Launch a new window with the default config.
///
/// - Width: `600.0`
/// - Height: `600.0`
/// - Decorations enabled
/// - Transparency disabled
/// - Window title: `Freya`
/// - Window background: white
///
/// # Example
///
/// ```rust,no_run
/// # use freya::prelude::*;
///
/// fn main() {
///     launch(app);
/// }
///
/// fn app() -> Element {
///    rsx!(
///         rect {
///             width: "100%",
///             height: "100%",
///             label {
///                 "Hello World!"
///             }
///         }
///     )
/// }
/// ```
pub fn launch(app: AppComponent) {
    launch_cfg(
        app,
        LaunchConfig {
            window: WindowConfig::<()> {
                width: 600.0,
                height: 600.0,
                decorations: true,
                transparent: false,
                title: "Freya",
                ..Default::default()
            },
            ..Default::default()
        },
    )
}

/// Launch a new window with a custom title and the default config.
///
/// - Width: `400`
/// - Height: `300`
/// - Decorations enabled
/// - Transparency disabled
/// - Window background: white
///
/// # Example
///
/// ```rust,no_run
/// # use freya::prelude::*;
///
/// fn main() {
///     launch_with_title(app, "Whoa!");
/// }
///
/// fn app() -> Element {
///    rsx!(
///         rect {
///             width: "100%",
///             height: "100%",
///             label {
///                 "Hello World!"
///             }
///         }
///     )
/// }
/// ```
pub fn launch_with_title(app: AppComponent, title: &'static str) {
    launch_cfg(
        app,
        LaunchConfig {
            window: WindowConfig::<()> {
                width: 400.0,
                height: 300.0,
                decorations: true,
                transparent: false,
                title,
                ..Default::default()
            },
            ..Default::default()
        },
    )
}

/// Launch a new window with a custom title, width and height and the default config.
///
/// - Decorations enabled
/// - Transparency disabled
/// - Window background: white
///
/// # Example
///
/// ```rust,no_run
/// # use freya::prelude::*;
///
/// fn main() {
///     launch_with_props(app, "Whoa!", (400.0, 600.0));
/// }
///
/// fn app() -> Element {
///    rsx!(
///         rect {
///             width: "100%",
///             height: "100%",
///             label {
///                 "Hello World!"
///             }
///         }
///     )
/// }
/// ```
pub fn launch_with_props(app: AppComponent, title: &'static str, (width, height): (f64, f64)) {
    launch_cfg(
        app,
        LaunchConfig {
            window: WindowConfig::<()> {
                width,
                height,
                decorations: true,
                transparent: false,
                title,
                ..Default::default()
            },
            ..Default::default()
        },
    )
}

/// Launch a new window with a custom config.
/// You can use a builder if you wish.
///
/// - Width
/// - Height
/// - Decorations
/// - Transparency
/// - Window title
/// - Window background color
///
/// # Example
/// ```rust,no_run
/// # use freya::prelude::*;
///
/// fn main() {
///     launch_cfg(
///         app,
///         LaunchConfig::<()>::builder()
///             .with_width(500.0)
///             .with_height(400.0)
///             .with_decorations(true)
///             .with_transparency(false)
///             .with_title("Freya App")
///             .with_background("rgb(150, 100, 200")
///             .build()
///     );
/// }
///
/// fn app() -> Element {
///    rsx!(
///         rect {
///             width: "100%",
///             height: "100%",
///             label {
///                 "Hello World!"
///             }
///         }
///     )
/// }
/// ```
pub fn launch_cfg<T: 'static + Clone + Send>(app: AppComponent, config: LaunchConfig<T>) {
    use freya_dom::prelude::{FreyaDOM, SafeDOM};

    let fdom = FreyaDOM::default();
    let sdom = SafeDOM::new(fdom);

    #[cfg(feature = "log")]
    {
        use tracing::Level;
        use tracing_subscriber::FmtSubscriber;

        let subscriber = FmtSubscriber::builder()
            .with_max_level(Level::TRACE)
            .finish();

        tracing::subscriber::set_global_default(subscriber)
            .expect("Setting default subscriber failed");
    }

    let (vdom, mutations_notifier, hovered_node) = {
        #[cfg(feature = "devtools")]
        #[cfg(debug_assertions)]
        {
            use freya_devtools::with_devtools;
            use std::sync::{Arc, Mutex};
            use tokio::sync::Notify;

            let hovered_node = Some(Arc::new(Mutex::new(None)));
            let mutations_notifier = Arc::new(Notify::new());
            let vdom = with_devtools(
                sdom.clone(),
                app,
                mutations_notifier.clone(),
                hovered_node.clone(),
            );
            (vdom, Some(mutations_notifier), hovered_node)
        }

        #[cfg(any(not(feature = "devtools"), not(debug_assertions)))]
        {
            let vdom = with_accessibility(app);
            (vdom, None, None)
        }
    };
    DesktopRenderer::launch(vdom, sdom, config, mutations_notifier, hovered_node);
}

#[cfg(any(not(feature = "devtools"), not(debug_assertions)))]
use dioxus_core::VirtualDom;
#[cfg(any(not(feature = "devtools"), not(debug_assertions)))]
fn with_accessibility(app: AppComponent) -> VirtualDom {
    use dioxus::prelude::Props;
    use dioxus_core::fc_to_builder;
<<<<<<< HEAD
    use dioxus_core_macro::rsx;
    use freya_hooks::{use_init_accessibility, use_init_focus};
=======
    use dioxus_core::{Element, Scope};
    use dioxus_core_macro::render;
    use freya_hooks::use_init_accessibility;
>>>>>>> 9545d109

    #[derive(Props, Clone, PartialEq)]
    struct RootProps {
        app: AppComponent,
    }

    #[allow(non_snake_case)]
<<<<<<< HEAD
    fn Root(props: RootProps) -> Element {
        use_init_focus();
        use_init_accessibility();
=======
    fn Root(cx: Scope<RootProps>) -> Element {
        use_init_accessibility(cx);
>>>>>>> 9545d109

        #[allow(non_snake_case)]
        let App = props.app;

        rsx!(App {})
    }

    VirtualDom::new_with_props(Root, RootProps { app })
}

type AppComponent = fn() -> Element;<|MERGE_RESOLUTION|>--- conflicted
+++ resolved
@@ -232,14 +232,8 @@
 fn with_accessibility(app: AppComponent) -> VirtualDom {
     use dioxus::prelude::Props;
     use dioxus_core::fc_to_builder;
-<<<<<<< HEAD
     use dioxus_core_macro::rsx;
-    use freya_hooks::{use_init_accessibility, use_init_focus};
-=======
-    use dioxus_core::{Element, Scope};
-    use dioxus_core_macro::render;
     use freya_hooks::use_init_accessibility;
->>>>>>> 9545d109
 
     #[derive(Props, Clone, PartialEq)]
     struct RootProps {
@@ -247,14 +241,8 @@
     }
 
     #[allow(non_snake_case)]
-<<<<<<< HEAD
     fn Root(props: RootProps) -> Element {
-        use_init_focus();
         use_init_accessibility();
-=======
-    fn Root(cx: Scope<RootProps>) -> Element {
-        use_init_accessibility(cx);
->>>>>>> 9545d109
 
         #[allow(non_snake_case)]
         let App = props.app;
