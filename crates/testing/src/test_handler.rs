use std::sync::Arc;
use std::time::Duration;

use accesskit::NodeId as AccessibilityId;
use dioxus_core::VirtualDom;
use freya_common::EventMessage;
use freya_core::prelude::*;
use freya_engine::prelude::FontCollection;
use tokio::sync::broadcast;
use tokio::sync::mpsc::{UnboundedReceiver, UnboundedSender};
use tokio::time::{interval, timeout};
use torin::geometry::{Area, Size2D};

use crate::test_node::TestNode;
use crate::test_utils::TestUtils;
use crate::{TestingConfig, SCALE_FACTOR};

/// Manages the lifecycle of your tests.
pub struct TestingHandler {
    pub(crate) vdom: VirtualDom,
    pub(crate) utils: TestUtils,
    pub(crate) event_emitter: EventEmitter,
    pub(crate) event_receiver: EventReceiver,
    pub(crate) platform_event_emitter: UnboundedSender<EventMessage>,
    pub(crate) platform_event_receiver: UnboundedReceiver<EventMessage>,
    pub(crate) events_queue: EventsQueue,
    pub(crate) elements_state: ElementsState,
    pub(crate) font_collection: FontCollection,
    pub(crate) viewports: Viewports,
<<<<<<< HEAD
    pub(crate) accessibility_state: SharedAccessibilityState,
=======
    pub(crate) accessibility_manager: SharedAccessibilityManager,

>>>>>>> 9545d109
    pub(crate) config: TestingConfig,
    pub(crate) ticker_sender: broadcast::Sender<()>,
    pub(crate) navigation_state: NavigatorState,
}

impl TestingHandler {
    /// Init the DOM.
    pub(crate) fn init_dom(&mut self) {
        self.provide_vdom_contexts();
        let sdom = self.utils.sdom();
        let mut fdom = sdom.get();
        fdom.init_dom(&mut self.vdom, SCALE_FACTOR as f32);
    }

    /// Get a mutable reference to the current [`TestingConfig`].
    pub fn config(&mut self) -> &mut TestingConfig {
        &mut self.config
    }

    /// Provide some values to the app
    fn provide_vdom_contexts(&mut self) {
        self.vdom
            .insert_any_root_context(Box::new(self.platform_event_emitter.clone()));
        self.vdom
            .insert_any_root_context(Box::new(Arc::new(self.ticker_sender.subscribe())));
        self.vdom
            .insert_any_root_context(Box::new(self.navigation_state.clone()));
    }

    /// Wait and apply new changes
    pub async fn wait_for_update(&mut self) -> (bool, bool) {
        self.wait_for_work(self.config.size());

        self.provide_vdom_contexts();

        let mut ticker = if self.config.run_ticker {
            Some(interval(Duration::from_millis(16)))
        } else {
            None
        };

        // Handle platform and VDOM events
        loop {
            let platform_ev = self.platform_event_receiver.try_recv();
            let vdom_ev = self.event_receiver.try_recv();

            if vdom_ev.is_err() && platform_ev.is_err() {
                break;
            }

            if let Ok(ev) = platform_ev {
                match ev {
                    EventMessage::RequestRerender => {
                        if let Some(ticker) = ticker.as_mut() {
                            ticker.tick().await;
                            self.ticker_sender.send(()).unwrap();
                            timeout(self.config.vdom_timeout(), self.vdom.wait_for_work())
                                .await
                                .ok();
                        }
                    }
                    EventMessage::FocusAccessibilityNode(node_id) => {
                        self.accessibility_manager.lock().unwrap().focused_id = node_id;
                    }
                    _ => {}
                }
            }

            if let Ok(ev) = vdom_ev {
                self.vdom
                    .handle_event(&ev.name, ev.data.any(), ev.element_id, false);
                self.vdom.process_events();
            }
        }

        timeout(self.config.vdom_timeout(), self.vdom.wait_for_work())
            .await
            .ok();

        let (must_repaint, must_relayout) = self
            .utils
            .sdom()
            .get_mut()
            .render_mutations(&mut self.vdom, SCALE_FACTOR as f32);

        self.wait_for_work(self.config.size());

        self.ticker_sender.send(()).unwrap();

        (must_repaint, must_relayout)
    }

    /// Wait for layout and events to be processed
    pub fn wait_for_work(&mut self, size: Size2D) {
        // Clear cached results
        self.utils.sdom().get_mut().layout().reset();

        // Measure layout
        let (layers, viewports) = process_layout(
            &self.utils.sdom().get(),
            Area {
                origin: (0.0, 0.0).into(),
                size,
            },
            &mut self.font_collection,
            SCALE_FACTOR as f32,
        );

        *self.utils.layers().lock().unwrap() = layers;
        self.viewports = viewports;

        process_events(
            &self.utils.sdom().get(),
            &self.utils.layers().lock().unwrap(),
            &mut self.events_queue,
            &self.event_emitter,
            &mut self.elements_state,
            &self.viewports,
            SCALE_FACTOR,
        );
    }

    /// Push an event to the events queue
    pub fn push_event(&mut self, event: FreyaEvent) {
        self.events_queue.push(event);
    }

    /// Get the root node
    pub fn root(&mut self) -> TestNode {
        let root_id = {
            let sdom = self.utils.sdom();
            let fdom = sdom.get();
            let rdom = fdom.rdom();
            rdom.root_id()
        };

        self.utils.get_node_by_id(root_id)
    }

    pub fn focus_id(&self) -> AccessibilityId {
        self.accessibility_manager.lock().unwrap().focused_id
    }
}<|MERGE_RESOLUTION|>--- conflicted
+++ resolved
@@ -27,12 +27,7 @@
     pub(crate) elements_state: ElementsState,
     pub(crate) font_collection: FontCollection,
     pub(crate) viewports: Viewports,
-<<<<<<< HEAD
-    pub(crate) accessibility_state: SharedAccessibilityState,
-=======
     pub(crate) accessibility_manager: SharedAccessibilityManager,
-
->>>>>>> 9545d109
     pub(crate) config: TestingConfig,
     pub(crate) ticker_sender: broadcast::Sender<()>,
     pub(crate) navigation_state: NavigatorState,
