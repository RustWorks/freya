--- conflicted
+++ resolved
@@ -26,12 +26,8 @@
 freya-common = { path = "../common", version = "0.1.0" }
 nokhwa = {version = "0.10.3", features = ["input-native"] }
 bytes = "1.3.0"
-<<<<<<< HEAD
-accesskit = { git = "https://github.com/marc2332/accesskit", branch="downgrade-winit"}
-glutin = { version = "0.29.0"}
-=======
+accesskit = "0.10.1"
 winit = "0.28.2"
->>>>>>> a1625237
 
 [dev-dependencies]
 dioxus = { git = "https://github.com/DioxusLabs/dioxus", rev="49c5a5043a16fc82210af146c345793dd448e519", features = ["macro", "hooks", "hot-reload"]}
