#![cfg_attr(
    all(not(debug_assertions), target_os = "windows"),
    windows_subsystem = "windows"
)]

use freya::prelude::*;

fn main() {
    launch(app);
}

fn app(cx: Scope) -> Element {
    render!(
        rect {
            height: "100%",
            width: "100%",
            Area {

            }
            Area {

            }
        }
    )
}

#[allow(non_snake_case)]
fn Area<'a>(cx: Scope<'a>) -> Element {
    let cursor_pos_click = use_state(cx, || (0f64, 0f64));

    let cursor_clicked = |e: MouseEvent| {
        cursor_pos_click.with_mut(|cursor_pos| {
            let pos = e.get_element_coordinates();
            cursor_pos.0 = pos.x;
            cursor_pos.1 = pos.y;
        })
    };

    render!(
        rect {
            color: "white",
            height: "50%",
            width: "100%",
            background: "blue",
<<<<<<< HEAD
            padding: "10",
=======
            padding: "5",
            onmouseover: cursor_moved,
>>>>>>> 496baf57
            onclick: cursor_clicked,
            label {
                "Mouse clicked at [x: {cursor_pos_click.0}, y: {cursor_pos_click.1}]"
            }
        }
    )
}<|MERGE_RESOLUTION|>--- conflicted
+++ resolved
@@ -26,11 +26,20 @@
 
 #[allow(non_snake_case)]
 fn Area<'a>(cx: Scope<'a>) -> Element {
+    let cursor_pos_over = use_state(cx, || (0f64, 0f64));
     let cursor_pos_click = use_state(cx, || (0f64, 0f64));
+
+    let cursor_moved = |e: MouseEvent| {
+        cursor_pos_over.with_mut(|cursor_pos| {
+            let pos = e.get_screen_coordinates();
+            cursor_pos.0 = pos.x;
+            cursor_pos.1 = pos.y;
+        })
+    };
 
     let cursor_clicked = |e: MouseEvent| {
         cursor_pos_click.with_mut(|cursor_pos| {
-            let pos = e.get_element_coordinates();
+            let pos = e.get_screen_coordinates();
             cursor_pos.0 = pos.x;
             cursor_pos.1 = pos.y;
         })
@@ -38,17 +47,15 @@
 
     render!(
         rect {
-            color: "white",
             height: "50%",
             width: "100%",
             background: "blue",
-<<<<<<< HEAD
-            padding: "10",
-=======
             padding: "5",
             onmouseover: cursor_moved,
->>>>>>> 496baf57
             onclick: cursor_clicked,
+            label {
+                "Mouse is at [x: {cursor_pos_over.0}, y: {cursor_pos_over.1}] ",
+            },
             label {
                 "Mouse clicked at [x: {cursor_pos_click.0}, y: {cursor_pos_click.1}]"
             }
