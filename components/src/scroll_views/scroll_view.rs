use dioxus_core::{Element, Scope};
use dioxus_core_macro::{render, Props};
<<<<<<< HEAD
use dioxus_elements::Key;
use dioxus_hooks::{use_ref, use_state};
=======
use dioxus_hooks::use_ref;
>>>>>>> b19d51ec
use freya_elements as dioxus_elements;
use freya_elements::{KeyboardEvent, MouseEvent, WheelEvent};
use freya_hooks::{use_get_theme, use_node};

use crate::{
    get_container_size, get_corrected_scroll_position, get_scroll_position_from_cursor,
    get_scroll_position_from_wheel, get_scrollbar_pos_and_size, is_scrollbar_visible, Axis,
    SCROLLBAR_SIZE,
};

/// [`ScrollView`] component properties.
#[derive(Props)]
pub struct ScrollViewProps<'a> {
    /// Direction of the ScrollView, `vertical` or `horizontal`.
    #[props(optional)]
    pub direction: Option<&'a str>,
    /// Inner children for the ScrollView.
    pub children: Element<'a>,
    /// Height of the ScrollView.
    #[props(optional)]
    pub height: Option<&'a str>,
    /// Width of the ScrollView.
    #[props(optional)]
    pub width: Option<&'a str>,
    /// Padding of the ScrollView.
    #[props(optional)]
    pub padding: Option<&'a str>,
    /// Show the scrollbar, by default is hidden.
    #[props(optional)]
    pub show_scrollbar: Option<bool>,
}

/// `Scrollable` container.
///
/// # Props
/// See [`ScrollViewProps`](ScrollViewProps).
///
/// # Example
///
/// ```no_run
/// # use freya::prelude::*;
/// fn app(cx: Scope) -> Element {
///     render!(
///         ScrollView {
///              height: "300",
///              width: "100%",
///              show_scrollbar: true,
///              rect {
///                 background: "blue",
///                 height: "500",
///                 width: "100%"
///              }
///         }
///     )
/// }
/// ```
///
#[allow(non_snake_case)]
pub fn ScrollView<'a>(cx: Scope<'a, ScrollViewProps<'a>>) -> Element {
    let theme = use_get_theme(cx);
<<<<<<< HEAD
    let clicking_scrollbar = use_state::<Option<(Axis, f64)>>(cx, || None);
    let clicking_shift = use_ref(cx, || false);
    let scrolled_y = use_state(cx, || 0);
    let scrolled_x = use_state(cx, || 0);
=======
    let clicking_scrollbar = use_ref::<Option<(Axis, f64)>>(cx, || None);
    let scrolled_y = use_ref(cx, || 0);
    let scrolled_x = use_ref(cx, || 0);
>>>>>>> b19d51ec
    let (node_ref, size) = use_node(cx);

    let scrollbar_theme = &theme.scrollbar;

    let padding = cx.props.padding.unwrap_or("0");
    let user_container_width = cx.props.width.unwrap_or("100%");
    let user_container_height = cx.props.height.unwrap_or("100%");
    let user_direction = cx.props.direction.unwrap_or("vertical");
    let show_scrollbar = cx.props.show_scrollbar.unwrap_or_default();

    let vertical_scrollbar_is_visible =
        is_scrollbar_visible(show_scrollbar, size.inner_height, size.height);
    let horizontal_scrollbar_is_visible =
        is_scrollbar_visible(show_scrollbar, size.inner_width, size.width);

    let container_width = get_container_size(vertical_scrollbar_is_visible);
    let container_height = get_container_size(horizontal_scrollbar_is_visible);

    let corrected_scrolled_y =
        get_corrected_scroll_position(size.inner_height, size.height, *scrolled_y.read() as f32);
    let corrected_scrolled_x =
        get_corrected_scroll_position(size.inner_width, size.width, *scrolled_x.read() as f32);

    let (scrollbar_y, scrollbar_height) =
        get_scrollbar_pos_and_size(size.inner_height, size.height, corrected_scrolled_y);
    let (scrollbar_x, scrollbar_width) =
        get_scrollbar_pos_and_size(size.inner_width, size.width, corrected_scrolled_x);

    // Moves the Y axis when the user scrolls in the container
    let onwheel = move |e: WheelEvent| {
        if !*clicking_shift.read() {
            let wheel_y = e.get_delta_y();

<<<<<<< HEAD
            let scroll_position_y = get_scroll_position_from_wheel(
                wheel_y as f32,
                size.inner_height,
                size.height,
                *scrolled_y.get() as f32,
            );

            scrolled_y.with_mut(|y| *y = scroll_position_y);
        }

        let wheel_x = if *clicking_shift.read() {
            e.get_delta_y()
        } else {
            e.get_delta_x()
        };

        let scroll_position_x = get_scroll_position_from_wheel(
            wheel_x as f32,
            size.inner_width,
            size.width,
            *scrolled_x.get() as f32,
=======
        let scroll_position = get_scroll_position_from_wheel(
            wheel_y as f32,
            size.inner_height,
            size.height,
            *scrolled_y.read() as f32,
>>>>>>> b19d51ec
        );

        scrolled_x.with_mut(|x| *x = scroll_position_x);
    };

    // Drag the scrollbars
    let onmouseover = move |e: MouseEvent| {
        if let Some((Axis::Y, y)) = *clicking_scrollbar.read() {
            let coordinates = e.get_element_coordinates();
            let cursor_y = coordinates.y - y;

            let scroll_position =
                get_scroll_position_from_cursor(cursor_y as f32, size.inner_height, size.height);

            scrolled_y.with_mut(|y| *y = scroll_position);
        } else if let Some((Axis::X, x)) = *clicking_scrollbar.read() {
            let coordinates = e.get_element_coordinates();
            let cursor_x = coordinates.x - x;

            let scroll_position =
                get_scroll_position_from_cursor(cursor_x as f32, size.inner_width, size.width);

            scrolled_x.with_mut(|x| *x = scroll_position);
        }
    };

    // Check if Shift is being pressed
    let onkeydown = |e: KeyboardEvent| {
        if e.key == Key::Shift {
            clicking_shift.set(true);
        }
    };

    // Unmark the pressed shft at any keyup
    let onkeyup = |_: KeyboardEvent| {
        clicking_shift.set(false);
    };

    // Mark the Y axis scrollbar as the one being dragged
    let onmousedown_y = |e: MouseEvent| {
        let coordinates = e.get_element_coordinates();
        *clicking_scrollbar.write_silent() = Some((Axis::Y, coordinates.y));
    };

    // Mark the X axis scrollbar as the one being dragged
    let onmousedown_x = |e: MouseEvent| {
        let coordinates = e.get_element_coordinates();
        *clicking_scrollbar.write_silent() = Some((Axis::X, coordinates.x));
    };

    // Unmark any scrollbar
    let onclick = |_: MouseEvent| {
        *clicking_scrollbar.write_silent() = None;
    };

    let horizontal_scrollbar_size = if horizontal_scrollbar_is_visible {
        SCROLLBAR_SIZE
    } else {
        0
    };
    let vertical_scrollbar_size = if vertical_scrollbar_is_visible {
        SCROLLBAR_SIZE
    } else {
        0
    };

    render!(
        container {
            direction: "horizontal",
            width: "{user_container_width}",
            height: "{user_container_height}",
            onclick: onclick, // TODO(marc2332): mouseup would be better
            onmouseover: onmouseover,
            onkeydown: onkeydown,
            onkeyup: onkeyup,
            rect {
                direction: "vertical",
                width: "{container_width}",
                height: "{container_height}",
                container {
                    padding: "{padding}",
                    height: "100%",
                    width: "100%",
                    direction: "{user_direction}",
                    scroll_y: "{corrected_scrolled_y}",
                    scroll_x: "{corrected_scrolled_x}",
                    reference: node_ref,
                    onwheel: onwheel,
                    &cx.props.children
                }
                container {
                    width: "100%",
                    height: "{horizontal_scrollbar_size}",
                    scroll_x: "{scrollbar_x}",
                    onmouseleave: |_| {},
                    background: "{scrollbar_theme.background}",
                    rect {
                        onmousedown: onmousedown_x,
                        width: "{scrollbar_width}",
                        height: "100%",
                        radius: "10",
                        background: "{scrollbar_theme.thumb_background}",
                    }
                }
            }
            container {
                width: "{vertical_scrollbar_size}",
                height: "100%",
                scroll_y: "{scrollbar_y}",
                onmouseleave: |_| {},
                background: "{scrollbar_theme.background}",
                rect {
                    onmousedown: onmousedown_y,
                    width: "100%",
                    height: "{scrollbar_height}",
                    radius: "10",
                    background: "{scrollbar_theme.thumb_background}",
                }
            }
        }
    )
}<|MERGE_RESOLUTION|>--- conflicted
+++ resolved
@@ -1,11 +1,7 @@
 use dioxus_core::{Element, Scope};
 use dioxus_core_macro::{render, Props};
-<<<<<<< HEAD
 use dioxus_elements::Key;
 use dioxus_hooks::{use_ref, use_state};
-=======
-use dioxus_hooks::use_ref;
->>>>>>> b19d51ec
 use freya_elements as dioxus_elements;
 use freya_elements::{KeyboardEvent, MouseEvent, WheelEvent};
 use freya_hooks::{use_get_theme, use_node};
@@ -66,16 +62,10 @@
 #[allow(non_snake_case)]
 pub fn ScrollView<'a>(cx: Scope<'a, ScrollViewProps<'a>>) -> Element {
     let theme = use_get_theme(cx);
-<<<<<<< HEAD
     let clicking_scrollbar = use_state::<Option<(Axis, f64)>>(cx, || None);
     let clicking_shift = use_ref(cx, || false);
     let scrolled_y = use_state(cx, || 0);
     let scrolled_x = use_state(cx, || 0);
-=======
-    let clicking_scrollbar = use_ref::<Option<(Axis, f64)>>(cx, || None);
-    let scrolled_y = use_ref(cx, || 0);
-    let scrolled_x = use_ref(cx, || 0);
->>>>>>> b19d51ec
     let (node_ref, size) = use_node(cx);
 
     let scrollbar_theme = &theme.scrollbar;
@@ -108,13 +98,12 @@
     let onwheel = move |e: WheelEvent| {
         if !*clicking_shift.read() {
             let wheel_y = e.get_delta_y();
-
-<<<<<<< HEAD
+            
             let scroll_position_y = get_scroll_position_from_wheel(
                 wheel_y as f32,
                 size.inner_height,
                 size.height,
-                *scrolled_y.get() as f32,
+                *scrolled_y.read() as f32,
             );
 
             scrolled_y.with_mut(|y| *y = scroll_position_y);
@@ -130,14 +119,7 @@
             wheel_x as f32,
             size.inner_width,
             size.width,
-            *scrolled_x.get() as f32,
-=======
-        let scroll_position = get_scroll_position_from_wheel(
-            wheel_y as f32,
-            size.inner_height,
-            size.height,
-            *scrolled_y.read() as f32,
->>>>>>> b19d51ec
+            *scrolled_x.read() as f32,
         );
 
         scrolled_x.with_mut(|x| *x = scroll_position_x);
